# Storm Capsid

[![Java CI](https://github.com/pzstorm/capsid/actions/workflows/java-ci.yaml/badge.svg?branch=dev)](https://github.com/pzstorm/capsid/actions/workflows/java-ci.yaml) [![Plugin Portal](https://img.shields.io/maven-metadata/v?label=plugin&color=blue&logo=gradle&metadataUrl=https://plugins.gradle.org/m2/io/pzstorm/capsid/io.pzstorm.capsid.gradle.plugin/maven-metadata.xml)](https://plugins.gradle.org/plugin/io.pzstorm.capsid) [![License](https://img.shields.io/github/license/pzstorm/capsid?logo=gnu)](https://www.gnu.org/licenses/) [![Discord](https://img.shields.io/discord/823907021178798150?color=7289DA&label=discord&logo=discord&logoColor=white)](https://discord.gg/ZCmg9VsvSW)

Capsid is a compact mod development environment for [Project Zomboid](https://projectzomboid.com/blog/).

It is a [Gradle](https://gradle.org/) plugin that enables powerful [IDE](https://en.wikipedia.org/wiki/Integrated_development_environment) features and improves your modding workflow. It helps automate the process of setting up, assembling and deploying your project.

![Capsid](https://raw.githubusercontent.com/pzstorm/capsid/gh-pages/capsid-banner.png)

## Introduction

Whether you are a creating textures, models, maps or writing code you are working with often large and complex collections of files. These files need to be interpreted, and (in case of mod files) version controlled. Since we are human beings, we are not nearly as good at interpreting and storing raw data as machines are. This is why we need their help through advanced tools such as [Git](https://git-scm.com/) and IDE's. Git helps manage our mod versions, while an IDE provides powerful features to increase efficiency, offer code assistance, and make development more enjoyable.

- Increased efficiency means an overall higher mod quality.  
- Code analysis helps spot bugs and avoid lengthy debugging sessions. 
- Code navigation helps quickly find what we are looking for saving us time and energy.
- More enjoyable workflow brings more motivation used to create amazing mods.

Capsid serves as an umbrella for these tools, connecting everything you need in one system.

## Features

- Decompiles and packages game classes to expose game engine code.
- Uses [ZomboidDoc](https://github.com/yooksi/pz-zdoc/) to compile a readable and always up-to-date modding Lua library.
- Fully automated project changelog generation.
- Create mod distributions with a click of a button.
- Fully integrates with IntelliJ IDEA.

## Where do I get it?

Check the latest version on [Gradle Plugin Portal](https://plugins.gradle.org/plugin/io.pzstorm.capsid) and declare the plugin like this:

```groovy
plugins {
<<<<<<< HEAD
    id 'io.pzstorm.capsid' version '0.4.0' 
=======
    id 'io.pzstorm.capsid' version '0.4.1' 
>>>>>>> 6998f424
}
```

## How to use it

### Setup

- Run `createRunConfigurations` Gradle task. In the lower half of the screen you can find the task execution log which will ask you to *enter path to game installation directory*. This is the directory where you installed Project Zomboid. Click on the line **below** the input line and enter the path installation directory.
- Run `setupWorkspace` IDEA run configuration. This will setup everything from creating IDEA/Discord integration to decompiling the game for you.
- Attach decompiled sources to assembled Zomboid jar. For more information see [Setup](https://github.com/cocolabs/pz-zmod#setup) in ZomboidMod documentation.
- Run `initializeMod` IDEA run configuration. After running this configuration you will be asked to input details about your mod such as name, description and URL. Click on the line **below** the input and enter the details asked by the task.

### Project license

It is important to license your project with an appropriate open source license to ensure others have the right to copy, distribute or modify your work without being at risk of take-downs, shake-downs, or litigation.

Learn what happens when [you choose not to license your project](https://choosealicense.com/no-permission/).

Capsid mod template comes with MIT license for your project to use. Keep in mind that you can choose to license your project under a different license at any point in time. To apply the template license provided in the distribution to your project follow these steps:

- Update copyright in `LICENSE.txt` to include the current year and your name:

		Copyright (c) [year] [fullname]


- Update copyright in `README.md` under 'License' section to include your name and (optionally) a link to your Github profile, personal website, or another place online you can be reached:

		MIT © [Yourname](https://github.com/username)

Note that you can choose to include your full name or your Github username. It is a matter of preference and legally speaking both should be valid as long as you can prove the identity provided represents you. 

### Discord integration

If you are a Discord user and want to let the world know that you are working on Project Zomboid mods you can do so with IntelliJ IDEA Discord integration.

Do the following steps to enable Discord integration for your mod project:

- Install [Discord Integration](https://plugins.jetbrains.com/plugin/10233-discord-integration) IDEA plugin from the marketplace.
- Run `createDiscordIntegration` task.[<sup>?</sup>](#discord-integration "This task will run automatically when you run setupWorkspace configuration.")

Project name and description displayed in Rich Presence will be read from `mod.info` file so you should run this task after initializing mod. Note that you can rerun the task at any time if you update mod metadata or accidentally delete the configuration file.[<sup>?</sup>](#a ".idea/discord.xml")

### Search scopes

IDEA [scopes](https://www.jetbrains.com/help/idea/settings-scopes.html) are sets of files you can search in various contexts. Capsid generates custom search scopes to help you find code usages or references helpful in modding the game:

- `mod-lua` - All Lua files in `media` directory.
- `mod-media` - All files in `media` directory.
- `pz-java` - Project Zomboid Java classes.
- `pz-lua` - Project Zomboid Lua classes.

Learn more about [searching everywhere](https://www.jetbrains.com/help/idea/searching-everywhere.html) in IntelliJ IDEA.

### Changelog

> If you are not familiar with what a changelog is I recommend reading [keep a changelog](https://keepachangelog.com/en/1.0.0/).

Capsid uses [github-changelog-generator](https://github.com/github-changelog-generator/github-changelog-generator) to generate standardized changelogs. Your should generate a changelog after each release, when all issues on project Github repository have been closed with a merge commit.

Before generating a changelog you need to do the following:

- Set Github repository owner and name through Capsid plugin extension:

  ```groovy
  setProjectRepository('repo-owner', 'repo-name')
  ```

  If the named properties are not configured by user, Capsid will try to read the repository owner and name information from `url` property in `mod.info` file assuming it is a valid Github URL.

- Generate a [Github token](https://github.com/github-changelog-generator/github-changelog-generator#github-token) and store it as  a project property in `local.properties`:

	```properties
	gcl.token=<your-40-digit-token>
	```
	
	You can also store the token as an IDEA terminal environment variable `CHANGELOG_GITHUB_TOKEN`.<a href="https://www.jetbrains.com/help/idea/settings-tools-terminal.html"><sup>?</sup></a>

Then simply run `generateChangelog` task to generate project changelog.

### Distribution

Before others can download your mod you need to assemble and upload the mod distribution. 

Assembling distributions is a process of packaging everything your mod needs to run in production environment in compressed archives. Anything not needed in production environment (such as gradle files) needs to be excluded from distributions. 

Capsid handles this for you. Just run `assembleDist` and a distribution archive matching the current project version will be created in `build/distributions` directory.

## List of tasks

### Setup tasks

- `setGameDirectory` - Set game directory via user input.
- `createRunConfigurations` - Create useful IDEA run configurations.
- `createSearchScopes` - Create IDEA search scopes for project files.
- `createDiscordIntegration` - Show IDEA project in Discord via rich presence.

### Zomboid tasks

- `zomboidClasses` - Assembles Project Zomboid classes.
- `decompileZomboid` - Decompile Project Zomboid classes.
- `zomboidJar` - Assembles a jar archive containing game classes.
- `zomboidSourcesJar` - Assembles a jar containing decompiled game sources.
- `zomboidLuaJar` - Assembles a jar containing compiled Lua classes.
- `zomboidVersion` - Save and print Project Zomboid game version.
- `annotateZomboidLua` - Annotate vanilla Lua with EmmyLua.
- `compileZomboidLua` - Compile Lua library from modding API.
- `updateZomboidLua` - Run ZomboidDoc to update compiled Lua library.

### Mod tasks

- `createModStructure` - Create default mod directory structure.
- `saveModMetadata` - Save mod metadata to file.
- `loadModMetadata` - Load mod metadata information.
- `initModMetadata` - Initialize mod metadata information.
- `showModMetadata` - Print mod metadata information.
- `applyModTemplate` - Apply Project Zomboid mod template.

### Distribution tasks

- `generateChangelog` - Generate a project changelog.
- `mediaClasses` - Assembles mod Lua classes.
- `processMediaResources` - Process mod resources.

## Discussion

- Feel free to [open a ticket](https://github.com/pzstorm/capsid/issues/new) if you have any problems, questions or suggestions regarding the project.
- You are also welcome to join [Coco Labs](https://discord.gg/vCeydWCbd9) on Discord to talk about modding and follow community projects.
- If you are interested in learning about Java modding join [The Storm Project](https://discord.gg/ZCmg9VsvSW) on Discord.


## License

This project is licensed under [GNU General Public License v3.0](https://github.com/cocolabs/pz-zdoc/blob/master/LICENSE.txt).<|MERGE_RESOLUTION|>--- conflicted
+++ resolved
@@ -33,11 +33,7 @@
 
 ```groovy
 plugins {
-<<<<<<< HEAD
-    id 'io.pzstorm.capsid' version '0.4.0' 
-=======
     id 'io.pzstorm.capsid' version '0.4.1' 
->>>>>>> 6998f424
 }
 ```
 
